package kinesis

import (
	"fmt"
	"sync"
	"time"

	"github.com/aws/aws-sdk-go/aws"
	"github.com/aws/aws-sdk-go/aws/session"
	"github.com/aws/aws-sdk-go/service/kinesis"
	"github.com/sirupsen/logrus"

	"github.com/teslamotors/fleet-telemetry/metrics"
	"github.com/teslamotors/fleet-telemetry/metrics/adapter"
	"github.com/teslamotors/fleet-telemetry/telemetry"
)

// Producer client to handle kinesis interactions
type Producer struct {
	kinesis           *kinesis.Kinesis
<<<<<<< HEAD
	namespace         string
	metricsCollector  metrics.MetricCollector
	prometheusEnabled bool
=======
>>>>>>> 89ff1402
	logger            *logrus.Logger
	prometheusEnabled bool
	statsCollector    metrics.MetricCollector
	streams           map[string]string
}

// Metrics stores metrics reported from this package
type Metrics struct {
	errorCount   adapter.Counter
	publishCount adapter.Counter
	byteTotal    adapter.Counter
}

var (
	metricsRegistry Metrics
	metricsOnce     sync.Once
)

// NewProducer configures and tests the kinesis connection
<<<<<<< HEAD
func NewProducer(maxRetries int, overrideHost string, prometheusEnabled bool, namespace string, metricsCollector metrics.MetricCollector, logger *logrus.Logger) (telemetry.Producer, error) {
	registerMetricsOnce(metricsCollector)

=======
func NewProducer(maxRetries int, streams map[string]string, overrideHost string, prometheusEnabled bool, metrics metrics.MetricCollector, logger *logrus.Logger) (telemetry.Producer, error) {
>>>>>>> 89ff1402
	config := &aws.Config{
		MaxRetries:                    aws.Int(maxRetries),
		CredentialsChainVerboseErrors: aws.Bool(true),
	}
	if overrideHost != "" {
		config = config.WithEndpoint(overrideHost)
	}
	sess, err := session.NewSessionWithOptions(session.Options{
		Config:            *config,
		SharedConfigState: session.SharedConfigEnable,
	})
	if err != nil {
		return nil, err
	}

	service := kinesis.New(sess, config)
	if _, err := service.ListStreams(&kinesis.ListStreamsInput{Limit: aws.Int64(1)}); err != nil {
		return nil, fmt.Errorf("failed to list streams (test connection): %v", err)
	}

	return &Producer{
		kinesis:           service,
		logger:            logger,
		prometheusEnabled: prometheusEnabled,
<<<<<<< HEAD
		metricsCollector:  metricsCollector,
		logger:            logger,
=======
		statsCollector:    metrics,
		streams:           streams,
>>>>>>> 89ff1402
	}, nil
}

// Produce asyncronously sends the record payload to kineses
func (p *Producer) Produce(entry *telemetry.Record) {
	entry.ProduceTime = time.Now()
	stream, ok := p.streams[entry.TxType]
	if !ok {
		p.logger.Errorf("kinesis_produce_stream_not_configured: %s", entry.TxType)
		return
	}
	kinesisRecord := &kinesis.PutRecordInput{
		Data:         entry.Payload(),
		StreamName:   aws.String(stream),
		PartitionKey: aws.String(entry.Vin),
	}

	kinesisRecordOutput, err := p.kinesis.PutRecord(kinesisRecord)
	if err != nil {
		p.logger.Errorf("kinesis_err: %v", err)
		metricsRegistry.errorCount.Inc(map[string]string{"record_type": entry.TxType})
		return
	}

	p.logger.Debugf("kinesis_publish vin=%s,type=%s,txid=%s,shard_id=%s,sequence_number=%s", entry.Vin, entry.TxType, entry.Txid, *kinesisRecordOutput.ShardId, *kinesisRecordOutput.SequenceNumber)

	metricsRegistry.publishCount.Inc(map[string]string{"record_type": entry.TxType})
	metricsRegistry.byteTotal.Add(int64(entry.Length()), map[string]string{"record_type": entry.TxType})
}

func registerMetricsOnce(metricsCollector metrics.MetricCollector) {
	metricsOnce.Do(func() { registerMetrics(metricsCollector) })
}

func registerMetrics(metricsCollector metrics.MetricCollector) {
	metricsRegistry.errorCount = metricsCollector.RegisterCounter(adapter.CollectorOptions{
		Name:   "kinesis_err",
		Help:   "The number of errors while producing to Kinesis.",
		Labels: []string{"record_type"},
	})

	metricsRegistry.publishCount = metricsCollector.RegisterCounter(adapter.CollectorOptions{
		Name:   "kinesis_publish_total",
		Help:   "The number of messages published to Kinesis.",
		Labels: []string{"record_type"},
	})

	metricsRegistry.byteTotal = metricsCollector.RegisterCounter(adapter.CollectorOptions{
		Name:   "kinesis_publish_total_bytes",
		Help:   "The number of bytes published to Kinesis.",
		Labels: []string{"record_type"},
	})
}<|MERGE_RESOLUTION|>--- conflicted
+++ resolved
@@ -18,15 +18,9 @@
 // Producer client to handle kinesis interactions
 type Producer struct {
 	kinesis           *kinesis.Kinesis
-<<<<<<< HEAD
-	namespace         string
-	metricsCollector  metrics.MetricCollector
-	prometheusEnabled bool
-=======
->>>>>>> 89ff1402
 	logger            *logrus.Logger
 	prometheusEnabled bool
-	statsCollector    metrics.MetricCollector
+	metricsCollector  metrics.MetricCollector
 	streams           map[string]string
 }
 
@@ -43,13 +37,9 @@
 )
 
 // NewProducer configures and tests the kinesis connection
-<<<<<<< HEAD
-func NewProducer(maxRetries int, overrideHost string, prometheusEnabled bool, namespace string, metricsCollector metrics.MetricCollector, logger *logrus.Logger) (telemetry.Producer, error) {
+func NewProducer(maxRetries int, streams map[string]string, overrideHost string, prometheusEnabled bool, metricsCollector metrics.MetricCollector, logger *logrus.Logger) (telemetry.Producer, error) {
 	registerMetricsOnce(metricsCollector)
 
-=======
-func NewProducer(maxRetries int, streams map[string]string, overrideHost string, prometheusEnabled bool, metrics metrics.MetricCollector, logger *logrus.Logger) (telemetry.Producer, error) {
->>>>>>> 89ff1402
 	config := &aws.Config{
 		MaxRetries:                    aws.Int(maxRetries),
 		CredentialsChainVerboseErrors: aws.Bool(true),
@@ -74,13 +64,8 @@
 		kinesis:           service,
 		logger:            logger,
 		prometheusEnabled: prometheusEnabled,
-<<<<<<< HEAD
 		metricsCollector:  metricsCollector,
-		logger:            logger,
-=======
-		statsCollector:    metrics,
 		streams:           streams,
->>>>>>> 89ff1402
 	}, nil
 }
 
